# Aurelia 2 Single File Components Vite Plugin

<<<<<<< HEAD
> **This is a work in progress and not ready for production use. Experimental and subject to change.**
=======
>**Please note this is an experimental plugin and not stable yet.**
>While this plugin is purely opt-in and leverages `.au` single-file component files, understand that installing this is more of an experiment at present and subject to frequent updates and breaking changes.
>>>>>>> 30816ed5

## Overview

This Vite plugin adds robust support for Single File Components (SFCs) in Aurelia 2 applications using the `.au` format. It allows developers to define `<script>`, `<template>`, and optional `<style>` tags within a single file, which are then processed into valid Aurelia 2 components with advanced features and optimizations.

## Features

- **Single File Components**: Define your component's logic, template, and styles in one `.au` file
- **Enhanced Scoped Styles**: Robust CSS scoping with support for `:global()`, `:host`, and complex selectors
- **Advanced Preprocessor Support**: Sass, SCSS, Stylus, Less, and custom preprocessors with async support
- **Intelligent Component Naming**: Automatic inference from class names with kebab-case conversion
- **Performance Optimized**: LRU caching, file change detection, and efficient recompilation
- **Hot Module Replacement**: Full HMR support with cache invalidation
- **TypeScript Integration**: Enhanced TypeScript support with decorator metadata
- **Better Error Handling**: Comprehensive error reporting and validation
- **Source Maps**: Full source map support for both JavaScript and CSS
- **Memory Management**: Automatic cache cleanup and size limits

## Installation

```shell
npm install @aurelia/sfc-vite --save-dev
```

## Basic Usage

In your `vite.config.js` or `vite.config.ts`:

```javascript
import { defineConfig } from 'vite';
import aurelia from '@aurelia/vite-plugin';
import aureliaSingleFileComponent from '@aurelia/sfc-vite';

export default defineConfig({
  plugins: [
    aurelia(),
    aureliaSingleFileComponent({
      // Plugin options (see below)
    })
  ]
});
```

## Example `.au` File

```vue
<script lang="ts">
  import { bindable } from 'aurelia';

  export interface User {
    name: string;
    email: string;
  }

  export default class UserCard {
    @bindable user: User = { name: 'John Doe', email: 'john@example.com' };
    @bindable variant: 'primary' | 'secondary' = 'primary';
    
    private isExpanded = false;

    toggleExpanded(): void {
      this.isExpanded = !this.isExpanded;
    }

    get cardClasses(): string {
      return `user-card ${this.variant} ${this.isExpanded ? 'expanded' : ''}`;
    }
  }
</script>

<template>
  <div class="${cardClasses}" click.delegate="toggleExpanded()">
    <div class="header">
      <h3>${user.name}</h3>
      <span class="toggle">${isExpanded ? '−' : '+'}</span>
    </div>
    
    <div class="content" show.bind="isExpanded">
      <p>Email: <a href="mailto:${user.email}">${user.email}</a></p>
      <slot name="additional-info"></slot>
    </div>
  </div>
</template>

<style lang="scss" scoped>
$primary-color: #3498db;
$border-radius: 8px;

.user-card {
  border: 1px solid #e1e1e1;
  border-radius: $border-radius;
  padding: 16px;
  transition: all 0.3s ease;
  
  &:hover {
    transform: translateY(-2px);
    box-shadow: 0 4px 12px rgba(0, 0, 0, 0.15);
  }
  
  &.primary .header h3 {
    color: $primary-color;
  }
  
  .toggle {
    cursor: pointer;
    user-select: none;
  }
}

// Global styles using :global()
:global(.user-card-container) {
  max-width: 400px;
  margin: 0 auto;
}
</style>
```

## Advanced Plugin Options

```javascript
import aureliaSingleFileComponent from '@aurelia/sfc-vite';

export default defineConfig({
  plugins: [
    aureliaSingleFileComponent({
      // File inclusion/exclusion patterns
      include: /\.au$/,
      exclude: /node_modules/,
      
      // Style preprocessing options
      style: {
        // Custom preprocessors
        preprocessors: {
          scss: async (code, options) => {
            const sass = await import('sass');
            return sass.compileString(code, options).css;
          },
          stylus: async (code, options) => {
            const stylus = await import('stylus');
            return new Promise((resolve, reject) => {
              stylus.render(code, options, (err, css) => {
                if (err) reject(err);
                else resolve(css);
              });
            });
          },
          less: async (code, options) => {
            const less = await import('less');
            const result = await less.render(code, options);
            return result.css;
          }
        },
        
        // Sass/SCSS options
        includePaths: ['src/styles'],
        outputStyle: 'compressed',
        
        // Stylus options
        compress: true,
        include: ['src/styles']
      },
      
      // TypeScript compiler options
      typescript: {
        target: 'ES2022',
        experimentalDecorators: true,
        emitDecoratorMetadata: true,
        strict: true
      }
    })
  ]
});
```

## Scoped Styles

The plugin provides enhanced scoped styling with several features:

### Basic Scoping
```scss
<style scoped>
.component {
  color: blue; // Becomes .component[data-v-xxxxxxxx]
}
</style>
```

### Global Styles
```scss
<style scoped>
:global(.global-class) {
  color: red; // Remains .global-class (not scoped)
}

:global(.container .item) {
  margin: 10px; // Complex selectors supported
}
</style>
```

### Host Styles
```scss
<style scoped>
:host {
  display: block; // Becomes [data-v-xxxxxxxx]
}

:host(.active) {
  background: yellow; // Becomes [data-v-xxxxxxxx].active
}
</style>
```

## Style Preprocessors

### SCSS/Sass
```scss
<style lang="scss" scoped>
$primary: #3498db;

.component {
  color: $primary;
  
  &:hover {
    color: darken($primary, 10%);
  }
}
</style>
```

### Stylus
```stylus
<style lang="stylus" scoped>
primary-color = #3498db

.component
  color primary-color
  
  &:hover
    color darken(primary-color, 10%)
</style>
```

### Less
```less
<style lang="less" scoped>
@primary-color: #3498db;

.component {
  color: @primary-color;
  
  &:hover {
    color: darken(@primary-color, 10%);
  }
}
</style>
```

## Component Naming

The plugin intelligently determines component names:

1. **Explicit naming**: `@customElement({ name: 'my-component' })`
2. **Class name inference**: `class UserProfile` → `user-profile`
3. **Fallback**: `AnonymousComponent` → `anonymous-component`

## Performance Features

- **LRU Caching**: Intelligent cache management with size limits
- **File Change Detection**: Only recompiles when files actually change
- **Parallel Processing**: Async processing for better performance
- **Memory Management**: Automatic cleanup of old cache entries
- **Hot Module Replacement**: Fast development with instant updates

## Error Handling

The plugin provides comprehensive error reporting:

- **Validation Errors**: Missing script/template sections
- **Preprocessing Errors**: CSS/SCSS compilation issues
- **TypeScript Errors**: Type checking and compilation errors
- **Template Errors**: Malformed HTML templates
- **File System Errors**: Missing files or permission issues

## Limitations

- Requires both `<script>` and `<template>` sections
- One script and template block per file (multiple style blocks supported)
- Scoped styles apply to top-level template elements only
- Source maps available for TypeScript compilation (CSS source maps in development)

## Migration from v0.0.1

The enhanced version is backward compatible, but offers these new features:

- Improved CSS scoping algorithm
- Better error messages and validation
- Performance optimizations
- HMR support
- Enhanced TypeScript integration
- Memory management improvements

## Troubleshooting

### Common Issues

1. **Import errors**: Ensure Aurelia imports are correct
2. **Style preprocessing**: Check preprocessor dependencies are installed
3. **TypeScript errors**: Verify TypeScript configuration
4. **Cache issues**: Clear cache by restarting dev server

### Debug Mode

Enable debug logging:

```javascript
aureliaSingleFileComponent({
  debug: true // Enables detailed logging
})
```

## Contributing

Contributions are welcome! Please ensure:

- TypeScript types are maintained
- Tests pass for all features
- Error handling is comprehensive
- Performance optimizations are preserved

## License

MIT License - see LICENSE file for details.<|MERGE_RESOLUTION|>--- conflicted
+++ resolved
@@ -1,11 +1,7 @@
 # Aurelia 2 Single File Components Vite Plugin
 
-<<<<<<< HEAD
-> **This is a work in progress and not ready for production use. Experimental and subject to change.**
-=======
 >**Please note this is an experimental plugin and not stable yet.**
 >While this plugin is purely opt-in and leverages `.au` single-file component files, understand that installing this is more of an experiment at present and subject to frequent updates and breaking changes.
->>>>>>> 30816ed5
 
 ## Overview
 
